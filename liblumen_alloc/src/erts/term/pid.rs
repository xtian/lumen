--- conflicted
+++ resolved
@@ -26,9 +26,12 @@
     const NUMBER_BIT_COUNT: u8 = 15;
     const NUMBER_MASK: usize = 0b111_1111_1111_1111;
 
+    // The serial bit count is always 13 bits even though more could fit because they must be able
+    // to fit in the PID_EXT and NEW_PID_EXT external term formats.
+    const SERIAL_BIT_COUNT: u8 = 13;
     const SERIAL_BIT_COUNT: u8 =
         (bit_size_of::<usize>() - (Self::NUMBER_BIT_COUNT as usize) - 7) as u8;
-    const SERIAL_MASK: usize = !Self::NUMBER_MASK;
+    const SERIAL_MASK: usize = (0b1_1111_1111_1111) << Self::NUMBER_BIT_COUNT;
 
     pub const NUMBER_MAX: usize = (1 << (Self::NUMBER_BIT_COUNT as usize)) - 1;
     pub const SERIAL_MAX: usize = (1 << (Self::SERIAL_BIT_COUNT as usize)) - 1;
@@ -81,20 +84,10 @@
         }
     }
 
-<<<<<<< HEAD
-    pub fn number(self) -> usize {
-        self.0 & Self::NUMBER_MASK
-=======
-    unsafe fn new_unchecked(number: usize, serial: usize) -> Pid {
-        Self::from_raw((serial << (Self::NUMBER_BIT_COUNT as usize)) | number)
-    }
-
     /// Never exceeds 15 significant bits to remain compatible with `PID_EXT` and
     /// `NEW_PID_EXT` external term formats.
     pub fn number(&self) -> u16 {
         (self.0 & Self::NUMBER_MASK) as u16
->>>>>>> 32e2668d
-    }
 
     /// Never exceeds 15 significant bits to remain compatible with `PID_EXT` and `NEW_PID_EXT`
     /// external term formats.
@@ -102,29 +95,9 @@
         ((self.0 & Self::SERIAL_MASK) >> Self::NUMBER_BIT_COUNT) as u16
     }
 
-<<<<<<< HEAD
     #[inline(always)]
     pub fn as_usize(self) -> usize {
         self.0
-=======
-    const NUMBER_BIT_COUNT: u8 = 15;
-    const NUMBER_MASK: usize = 0b111_1111_1111_1111;
-    pub const NUMBER_MAX: usize = (1 << (Self::NUMBER_BIT_COUNT as usize)) - 1;
-
-    // The serial bit count is always 13 bits even though more could fit because they must be able
-    // to fit in the PID_EXT and NEW_PID_EXT external term formats.
-    const SERIAL_BIT_COUNT: u8 = 13;
-    const SERIAL_MASK: usize = (0b1_1111_1111_1111) << Self::NUMBER_BIT_COUNT;
-    pub const SERIAL_MAX: usize = (1 << (Self::SERIAL_BIT_COUNT as usize)) - 1;
-
-    pub const SIZE_IN_WORDS: usize = 1;
-}
-
-unsafe impl AsTerm for Pid {
-    #[inline]
-    unsafe fn as_term(&self) -> Term {
-        Term::make_pid(self.0)
->>>>>>> 32e2668d
     }
 }
 
