use std::convert::TryInto;
use std::sync::Arc;

use liblumen_alloc::erts::exception;
use liblumen_alloc::erts::exception::system::Alloc;
use liblumen_alloc::erts::process::code::stack::frame::{Frame, Placement};
use liblumen_alloc::erts::process::code::{self, result_from_exception};
use liblumen_alloc::erts::process::Process;
use liblumen_alloc::erts::term::{atom_unchecked, Atom, Term};
use liblumen_alloc::erts::ModuleFunctionArity;

use crate::document::document_from_term;
use crate::{error, ok_tuple};

/// ```elixir
/// case Lumen.Web.Document.create_element(document, tag) do
///   {:ok, element} -> ...
///   {:error, {:tag, tag}} -> ...
/// end
/// ```
pub fn place_frame_with_arguments(
    process: &Process,
    placement: Placement,
    document: Term,
    tag: Term,
) -> Result<(), Alloc> {
    process.stack_push(tag)?;
    process.stack_push(document)?;
    process.place_frame(frame(), placement);

    Ok(())
}

// Private

fn code(arc_process: &Arc<Process>) -> code::Result {
    arc_process.reduce();

    let document = arc_process.stack_pop().unwrap();
    let tag = arc_process.stack_pop().unwrap();

    match native(arc_process, document, tag) {
        Ok(ok_or_error) => {
            arc_process.return_from_call(ok_or_error)?;

            Process::call_code(arc_process)
        }
        Err(exception) => result_from_exception(arc_process, exception),
    }
}

fn frame() -> Frame {
    Frame::new(module_function_arity(), code)
}

fn function() -> Atom {
    Atom::try_from_str("create_element").unwrap()
}

fn module_function_arity() -> Arc<ModuleFunctionArity> {
    Arc::new(ModuleFunctionArity {
        module: super::module(),
        function: function(),
        arity: 2,
    })
}

<<<<<<< HEAD
pub fn native(process: &ProcessControlBlock, document: Term, tag: Term) -> exception::Result {
=======
fn native(process: &Process, document: Term, tag: Term) -> exception::Result {
>>>>>>> d05ee6b4
    let document_document = document_from_term(document)?;
    let tag_string: String = tag.try_into()?;

    match document_document.create_element(&tag_string) {
        Ok(element) => ok_tuple(process, Box::new(element)),
        Err(_) => {
            let tag_tag = atom_unchecked("tag");
            let reason = process.tuple_from_slice(&[tag_tag, tag])?;

            let error = error();

            process.tuple_from_slice(&[error, reason])
        }
    }
    .map_err(|error| error.into())
}<|MERGE_RESOLUTION|>--- conflicted
+++ resolved
@@ -65,11 +65,7 @@
     })
 }
 
-<<<<<<< HEAD
-pub fn native(process: &ProcessControlBlock, document: Term, tag: Term) -> exception::Result {
-=======
-fn native(process: &Process, document: Term, tag: Term) -> exception::Result {
->>>>>>> d05ee6b4
+pub fn native(process: &Process, document: Term, tag: Term) -> exception::Result {
     let document_document = document_from_term(document)?;
     let tag_string: String = tag.try_into()?;
 
