--- conflicted
+++ resolved
@@ -8,14 +8,8 @@
 
 use lumen_runtime::otp::erlang;
 
-<<<<<<< HEAD
-pub fn closure(process: &ProcessControlBlock, output: Term) -> std::result::Result<Term, Alloc> {
+pub fn closure(process: &Process, output: Term) -> std::result::Result<Term, Alloc> {
     process.closure_with_env_from_slice(
-=======
-pub fn closure(process: &Process, output: Term) -> std::result::Result<Term, Alloc> {
-    process.closure(
-        process.pid_term(),
->>>>>>> d05ee6b4
         module_function_arity(),
         code,
         process.pid_term(),
