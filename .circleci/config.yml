--- conflicted
+++ resolved
@@ -25,12 +25,9 @@
       - persist_to_workspace:
           root: .
           paths:
-<<<<<<< HEAD
-            - example
+            - examples
             - liblumen_alloc
             - liblumen_alloc_macros
-=======
-            - examples
             - liblumen_arena
             - liblumen_beam
             - liblumen_codegen
@@ -74,7 +71,8 @@
           root: .
           paths:
             - examples
->>>>>>> 615500f6
+            - liblumen_alloc
+            - liblumen_alloc_macros
             - liblumen_arena
             - liblumen_beam
             - liblumen_codegen
