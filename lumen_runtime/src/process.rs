pub mod monitor;
pub mod spawn;

use alloc::sync::Arc;

use std::convert::TryInto;

use hashbrown::HashMap;

use liblumen_core::locks::RwLockWriteGuard;

use liblumen_alloc::erts::exception::runtime;
use liblumen_alloc::erts::exception::system::Alloc;
use liblumen_alloc::erts::process::alloc::heap_alloc::HeapAlloc;
use liblumen_alloc::erts::process::code::stack::frame::Frame;
<<<<<<< HEAD
use liblumen_alloc::erts::process::{self, Process};
use liblumen_alloc::erts::term::prelude::*;
=======
use liblumen_alloc::erts::process::{self, Process, ProcessHeap};
use liblumen_alloc::erts::term::{atom_unchecked, Atom, Boxed, Reference, Term, Tuple, TypedTerm};
>>>>>>> 32e2668d
use liblumen_alloc::erts::ModuleFunctionArity;
use liblumen_alloc::{CloneToProcess, HeapFragment, Monitor};

use crate::code;
#[cfg(test)]
use crate::process::spawn::options::Options;
use crate::registry::*;
use crate::scheduler::Scheduler;
#[cfg(test)]
use crate::scheduler::Spawned;
use crate::system;
#[cfg(test)]
use crate::test;

fn is_expected_exception(exception: &runtime::Exception) -> bool {
    match exception.class {
        runtime::Class::Exit => is_expected_exit_reason(exception.reason),
        _ => false,
    }
}

fn is_expected_exit_reason(reason: Term) -> bool {
    match reason.to_typed_term().unwrap() {
        TypedTerm::Atom(atom) => match atom.name() {
            "normal" | "shutdown" => true,
            _ => false,
        },
        TypedTerm::Boxed(boxed) => match boxed.to_typed_term().unwrap() {
            TypedTerm::Tuple(tuple) => {
                tuple.len() == 2 && {
                    match tuple[0].to_typed_term().unwrap() {
                        TypedTerm::Atom(atom) => atom.name() == "shutdown",
                        _ => false,
                    }
                }
            }
            _ => false,
        },
        _ => false,
    }
}

pub fn log_exit(process: &Process, exception: &runtime::Exception) {
    match exception.class {
        runtime::Class::Exit => {
            let reason = exception.reason;

            if !is_expected_exit_reason(reason) {
                system::io::puts(&format!(
                    "** (EXIT from {}) exited with reason: {}",
                    process, reason
                ));
            }
        }
        runtime::Class::Error { .. } => system::io::puts(&format!(
            "** (EXIT from {}) exited with reason: an exception was raised: {}\n{}",
            process,
            exception.reason,
            process.stacktrace()
        )),
        _ => unimplemented!("{:?}", exception),
    }
}

pub fn monitor(process: &Process, monitored_process: &Process) -> Result<Term, Alloc> {
    let reference = process.next_reference()?;

    let reference_reference: Boxed<Reference> = reference.try_into().unwrap();
    let monitor = Monitor::Pid {
        monitoring_pid: process.pid(),
    };
    process.monitor(reference_reference.clone(), monitored_process.pid());
    monitored_process.monitored(reference_reference.clone(), monitor);

    Ok(reference)
}

pub fn propagate_exit(process: &Process, exception: &runtime::Exception) {
    monitor::propagate_exit(process, exception);
    propagate_exit_to_links(process, exception);
}

pub fn propagate_exit_to_links(process: &Process, exception: &runtime::Exception) {
    if !is_expected_exception(exception) {
        let tag = Atom::str_to_term("EXIT");
        let from = process.pid_term();
        let reason = exception.reason;
        let reason_word_size = reason.size_in_words();
        let exit_message_elements: &[Term] = &[tag, from, reason];
        let exit_message_word_size = Tuple::need_in_words_from_elements(exit_message_elements);

        for linked_pid in process.linked_pid_set.lock().iter() {
            if let Some(linked_pid_arc_process) = pid_to_process(linked_pid) {
                if linked_pid_arc_process.traps_exit() {
                    match linked_pid_arc_process.try_acquire_heap() {
                        Some(ref mut linked_pid_heap) => {
                            if exit_message_word_size <= linked_pid_heap.heap_available() {
                                send_self_exit_message(
                                    &linked_pid_arc_process,
                                    linked_pid_heap,
                                    exit_message_elements,
                                );
                            } else {
                                send_heap_exit_message(
                                    &linked_pid_arc_process,
                                    exit_message_elements,
                                );
                            }
                        }
                        None => {
                            send_heap_exit_message(&linked_pid_arc_process, exit_message_elements);
                        }
                    }
                } else {
                    // only tell the linked process to exit.  When it is run by its scheduler, it
                    // will go through propagating its own exit.
                    match linked_pid_arc_process.try_acquire_heap() {
                        Some(ref mut linked_pid_heap) => {
                            if reason_word_size <= linked_pid_heap.heap_available() {
                                exit_in_heap(&linked_pid_arc_process, linked_pid_heap, reason);
                            } else {
                                exit_in_heap_fragment(&linked_pid_arc_process, reason);
                            }
                        }
                        None => {
                            exit_in_heap_fragment(&linked_pid_arc_process, reason);
                        }
                    }
                }
            }
        }
    }
}

fn send_self_exit_message(
    process: &Process,
    heap: &mut ProcessHeap,
    exit_message_elements: &[Term],
) {
    let data = heap.tuple_from_slice(exit_message_elements).unwrap();

    process.send_from_self(data);
}

fn send_heap_exit_message(process: &Process, exit_message_elements: &[Term]) {
    let (heap_fragment_data, heap_fragment) =
        HeapFragment::tuple_from_slice(exit_message_elements).unwrap();

    process.send_heap_message(heap_fragment, heap_fragment_data);
}

fn exit_in_heap(process: &Process, heap: &mut ProcessHeap, reason: Term) {
    let data = reason.clone_to_heap(heap).unwrap();

    process.exit(data);
}

fn exit_in_heap_fragment(process: &Process, reason: Term) {
    let (heap_fragment_data, mut heap_fragment) = reason.clone_to_fragment().unwrap();

    process.attach_fragment(unsafe { heap_fragment.as_mut() });
    process.exit(heap_fragment_data);
}

pub fn register_in(
    arc_process: Arc<Process>,
    mut writable_registry: RwLockWriteGuard<HashMap<Atom, Registered>>,
    name: Atom,
) -> bool {
    let mut writable_registered_name = arc_process.registered_name.write();

    match *writable_registered_name {
        None => {
            writable_registry.insert(name, Registered::Process(Arc::downgrade(&arc_process)));
            *writable_registered_name = Some(name);

            true
        }
        Some(_) => false,
    }
}

pub fn init(minimum_heap_size: usize) -> Result<Process, Alloc> {
    let init = Atom::try_from_str("init").unwrap();
    let module_function_arity = Arc::new(ModuleFunctionArity {
        module: init,
        function: init,
        arity: 0,
    });

    let heap_size = process::next_heap_size(minimum_heap_size);
    let heap = process::heap(heap_size)?;

    let process = Process::new(
        Default::default(),
        None,
        Arc::clone(&module_function_arity),
        heap,
        heap_size,
    );

    let frame = Frame::new(module_function_arity, code::init);
    process.push_frame(frame);

    Ok(process)
}

pub trait SchedulerDependentAlloc {
    fn next_reference(&self) -> Result<Term, Alloc>;
}

impl SchedulerDependentAlloc for Process {
    fn next_reference(&self) -> Result<Term, Alloc> {
        let scheduler_id = self.scheduler_id().unwrap();
        let arc_scheduler = Scheduler::from_id(&scheduler_id).unwrap();
        let number = arc_scheduler.next_reference_number();

        self.reference_from_scheduler(scheduler_id, number)
    }
}

#[cfg(test)]
pub fn test_init() -> Arc<Process> {
    // During test allow multiple unregistered init processes because in tests, the `Scheduler`s
    // keep getting `Drop`ed as threads end.

    Scheduler::current()
        .spawn_init(
            // init process being the parent process needs space for the arguments when spawning
            // child processes.  These will not be GC'd, so it can be a lot of space if proptest
            // needs to generate a lot of processes.
            16_000,
        )
        .unwrap()
}

#[cfg(test)]
pub fn test(parent_process: &Process) -> Arc<Process> {
    let mut options: Options = Default::default();
    options.min_heap_size = Some(16_000);
    let module = test::r#loop::module();
    let function = test::r#loop::function();
    let arguments = &[];
    let code = test::r#loop::code;

    let Spawned {
        arc_process: child_arc_process,
        connection,
    } = Scheduler::spawn_code(parent_process, options, module, function, arguments, code).unwrap();
    assert!(!connection.linked);
    assert!(connection.monitor_reference.is_none());

    child_arc_process
}<|MERGE_RESOLUTION|>--- conflicted
+++ resolved
@@ -13,13 +13,8 @@
 use liblumen_alloc::erts::exception::system::Alloc;
 use liblumen_alloc::erts::process::alloc::heap_alloc::HeapAlloc;
 use liblumen_alloc::erts::process::code::stack::frame::Frame;
-<<<<<<< HEAD
-use liblumen_alloc::erts::process::{self, Process};
+use liblumen_alloc::erts::process::{self, Process, ProcessHeap};
 use liblumen_alloc::erts::term::prelude::*;
-=======
-use liblumen_alloc::erts::process::{self, Process, ProcessHeap};
-use liblumen_alloc::erts::term::{atom_unchecked, Atom, Boxed, Reference, Term, Tuple, TypedTerm};
->>>>>>> 32e2668d
 use liblumen_alloc::erts::ModuleFunctionArity;
 use liblumen_alloc::{CloneToProcess, HeapFragment, Monitor};
 
@@ -42,22 +37,18 @@
 }
 
 fn is_expected_exit_reason(reason: Term) -> bool {
-    match reason.to_typed_term().unwrap() {
+    match reason.decode().unwrap() {
         TypedTerm::Atom(atom) => match atom.name() {
             "normal" | "shutdown" => true,
             _ => false,
         },
-        TypedTerm::Boxed(boxed) => match boxed.to_typed_term().unwrap() {
-            TypedTerm::Tuple(tuple) => {
-                tuple.len() == 2 && {
-                    match tuple[0].to_typed_term().unwrap() {
-                        TypedTerm::Atom(atom) => atom.name() == "shutdown",
-                        _ => false,
-                    }
+        TypedTerm::Tuple(tuple) => {
+            tuple.len() == 2 && {
+                match tuple[0].decode().unwrap() {
+                    TypedTerm::Atom(atom) => atom.name() == "shutdown",
+                    _ => false,
                 }
             }
-            _ => false,
-        },
         _ => false,
     }
 }
